--- conflicted
+++ resolved
@@ -1,8 +1,3 @@
-<<<<<<< HEAD
-from io import BytesIO
-
-from docling.datamodel.base_models import ConversionStatus, DocumentStream, InputFormat
-=======
 """Tools for generating Docling documents."""
 
 import hashlib
@@ -12,11 +7,12 @@
 
 # from bs4 import BeautifulSoup  # , NavigableString, PageElement, Tag
 from docling.datamodel.base_models import ConversionStatus, InputFormat
->>>>>>> 075b084c
 from docling.datamodel.document import (
     ConversionResult,
 )
 from docling.document_converter import DocumentConverter
+
+# from docling.backend.html_backend import HTMLDocumentBackend
 from docling_core.types.doc.document import (
     ContentLayer,
     DoclingDocument,
@@ -30,12 +26,17 @@
 )
 from docling_core.types.io import DocumentStream
 
-from docling_mcp.docling_cache import get_cache_dir, hash_string_md5
+from docling_mcp.docling_cache import get_cache_dir
 from docling_mcp.logger import setup_logger
 from docling_mcp.shared import local_document_cache, local_stack_cache, mcp
 
 # Create a default project logger
 logger = setup_logger()
+
+
+def hash_string_md5(input_string: str) -> str:
+    """Creates an md5 hash-string from the input string."""
+    return hashlib.md5(input_string.encode()).hexdigest()
 
 
 @mcp.tool()
