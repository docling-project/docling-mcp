--- conflicted
+++ resolved
@@ -120,11 +120,7 @@
 
         if cache_key in local_document_cache:
             logger.info(f"{source} has previously been added.")
-<<<<<<< HEAD
-            return ConvertPdfDocumentOutput(True, cache_key)
-=======
-            return ConvertDocumentOutput(False, cache_key)
->>>>>>> 60ec172b
+            return ConvertDocumentOutput(True, cache_key)
 
         # Get converter
         converter = _get_converter()
